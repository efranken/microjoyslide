# ??

This is a MicroPython port of [bamtna's joyslide project](https://github.com/bamtna/joyslide/tree/main) which utilizes a Trill Bar as a touch-sensitive input device that is mapped to the axis of a joystick.

## Hardware

- Microcontroller capable of running a machine.USBDevice compatible port of MicroPython (I used a Pi Pico w/rp2040 board)
- Trill Bar sensor
- Vibrating motor like [Adafruit 1201](https://www.adafruit.com/product/1201) if haptic feedback is desired
- USB Cable

<<<<<<< HEAD
## Software

- [MicroPython usb-device-hid hid.py library](https://github.com/micropython/micropython-lib/tree/master/micropython/usb/usb-device-hid)
- [MicroPython usb-device core.py library](https://github.com/micropython/micropython-lib/tree/master/micropython/usb/usb-device-hid)
=======
# Software:
- [MicroPython usb-device-hid hid.py library](https://github.com/micropython/micropython-lib/tree/master/micropython/usb/usb-device-hid/usb/device)
- [MicroPython usb-device __init__.py and core.py library](https://github.com/micropython/micropython-lib/tree/master/micropython/usb/usb-device/usb/device)
- [MicroPythonTrill trill.py and touch.py libraries](https://github.com/Heerkog/MicroPythonTrill)
>>>>>>> 5507f997
- [mpremote](https://pypi.org/project/mpremote/) (pip install mpremote)

## Case
[Bela's Trill Bar case](https://www.thingiverse.com/thing:5320767) is available here.

Additionally, I've drawn several trim pieces that fit snugly over top to aid in tactile feedback.  All models are available [on Thingiverse here.](https://www.thingiverse.com/thing:6630614)

## Hardware Instructions

GPIO pins specific to Pi Pico, will change from board to board.
If you need to change pins, modify SCL_PIN and SDA_PIN variables in main.py

- Solder wire from GPIO 8 on Pi Pico to SCL pad on Trill Bar
- Solder wire from GPIO 9 on Pi Pico to SCL pad on Trill Bar
- Solder wire from 3v3 on Pi Pico to VCC pad on Trill Bar
- Solder wire from GND on Pi Pico to GND pad on Trill bar

If using haptic feedback motor:

- Solder positive lead to pin 26
- Solder negative lad to GND

A Qwiic cable can also be used for one or both connections if your board supports it.


## Software Installation

1.  Download MicroPython libraries listed in Software Requirements
2.  Install mpremote, ensure it's in PATH to pick up environment var
3.  Open a terminal
<<<<<<< HEAD
4.  Copy relevant main_*.py, joystick.py, and the USB libraries (making sure to preserve file structure)
    - `mpremote cp main_*.py :main.py`
=======
4.  Copy main.py, joystick.py, trill libraries, and USB libraries (making sure to preserve file structure) to your board. 
 There are other ways to do this, but for the sake of listing all commands for all files needed, follow these mpremote commands:
    - `mpremote cp main.py :main.py`
>>>>>>> 5507f997
    - `mpremote cp joystick.py :joystick.py`
    - `mpremote mkdir usb`
    - `mpremote mkdir usb\device`
    - `mpremote cp core.py :\usb\device\core.py`
    - `mpremote cp hid.py :\usb\device\hid.py`
<<<<<<< HEAD
5.  Reset the board with `mpremote soft-reset`
6.  (optional) open up gamepad configuration to check if it all worked
=======
    - `mpremote cp __init__.py :\usb\device\__init__.py`
    - `mpremote cp trill.py :trill.py`
    - `mpremote cp touch.py :touch.py`
6.  Reset the board with `mpremote soft-reset`
7.  (optional) open up gamepad configuration to check if it all worked
>>>>>>> 5507f997

Serial monitor can be used to view logging.

## Troubleshooting

If the device has issues, run trill_print_touch.py with a serial monitor to verify the sensor is working properly.<|MERGE_RESOLUTION|>--- conflicted
+++ resolved
@@ -9,18 +9,10 @@
 - Vibrating motor like [Adafruit 1201](https://www.adafruit.com/product/1201) if haptic feedback is desired
 - USB Cable
 
-<<<<<<< HEAD
-## Software
-
-- [MicroPython usb-device-hid hid.py library](https://github.com/micropython/micropython-lib/tree/master/micropython/usb/usb-device-hid)
-- [MicroPython usb-device core.py library](https://github.com/micropython/micropython-lib/tree/master/micropython/usb/usb-device-hid)
-=======
 # Software:
 - [MicroPython usb-device-hid hid.py library](https://github.com/micropython/micropython-lib/tree/master/micropython/usb/usb-device-hid/usb/device)
 - [MicroPython usb-device __init__.py and core.py library](https://github.com/micropython/micropython-lib/tree/master/micropython/usb/usb-device/usb/device)
 - [MicroPythonTrill trill.py and touch.py libraries](https://github.com/Heerkog/MicroPythonTrill)
->>>>>>> 5507f997
-- [mpremote](https://pypi.org/project/mpremote/) (pip install mpremote)
 
 ## Case
 [Bela's Trill Bar case](https://www.thingiverse.com/thing:5320767) is available here.
@@ -50,29 +42,20 @@
 1.  Download MicroPython libraries listed in Software Requirements
 2.  Install mpremote, ensure it's in PATH to pick up environment var
 3.  Open a terminal
-<<<<<<< HEAD
 4.  Copy relevant main_*.py, joystick.py, and the USB libraries (making sure to preserve file structure)
     - `mpremote cp main_*.py :main.py`
-=======
-4.  Copy main.py, joystick.py, trill libraries, and USB libraries (making sure to preserve file structure) to your board. 
- There are other ways to do this, but for the sake of listing all commands for all files needed, follow these mpremote commands:
-    - `mpremote cp main.py :main.py`
->>>>>>> 5507f997
     - `mpremote cp joystick.py :joystick.py`
     - `mpremote mkdir usb`
     - `mpremote mkdir usb\device`
     - `mpremote cp core.py :\usb\device\core.py`
     - `mpremote cp hid.py :\usb\device\hid.py`
-<<<<<<< HEAD
 5.  Reset the board with `mpremote soft-reset`
 6.  (optional) open up gamepad configuration to check if it all worked
-=======
     - `mpremote cp __init__.py :\usb\device\__init__.py`
     - `mpremote cp trill.py :trill.py`
     - `mpremote cp touch.py :touch.py`
 6.  Reset the board with `mpremote soft-reset`
 7.  (optional) open up gamepad configuration to check if it all worked
->>>>>>> 5507f997
 
 Serial monitor can be used to view logging.
 
